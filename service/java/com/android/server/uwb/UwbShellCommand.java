--- conflicted
+++ resolved
@@ -1168,12 +1168,8 @@
                 + " [-o static|provisioned](sts-config-type)"
                 + " [-n <sessionKey>](sessionKey 16 or 32 bytes)"
                 + " [-k <subSessionKey>](subSessionKey 16 or 32 bytes)"
-<<<<<<< HEAD
-                + " [-j <errorStreakTimeoutMs>](error streak timeout in millis, default=30000)");
-=======
                 + " [-j <errorStreakTimeoutMs>](error streak timeout in millis, default=30000)"
                 + " [-q <sessionPriority>](sessionPriority 1-49 or 51-100)");
->>>>>>> 01737b75
         pw.println("    Starts a FIRA ranging session with the provided params."
                 + " Note: default behavior is to cache the latest ranging reports which can be"
                 + " retrieved using |get-ranging-session-reports|");
