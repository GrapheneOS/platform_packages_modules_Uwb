--- conflicted
+++ resolved
@@ -15,19 +15,13 @@
  */
 package com.android.server.uwb.discovery;
 
-import android.util.Log;
-
 import androidx.annotation.WorkerThread;
 
 import com.android.server.uwb.discovery.info.FiraConnectorCapabilities;
 
 /** Abstract class for Transport Server Provider */
 @WorkerThread
-<<<<<<< HEAD
-public abstract class TransportServerProvider {
-=======
 public abstract class TransportServerProvider extends TransportProvider {
->>>>>>> 926575fc
     private static final String TAG = TransportServerProvider.class.getSimpleName();
 
     /** Callback for listening to transport server events. */
@@ -46,58 +40,9 @@
          * @param capabilities new capabilities.
          */
         void onCapabilitesUpdated(FiraConnectorCapabilities capabilities);
-<<<<<<< HEAD
-
-        /**
-         * Called when the server receive a new FiRa connector message from the remote device.
-         *
-         * @param secid destination SECID on this device.
-         * @param message FiRa connector message.
-         */
-        void onMessageReceived(int secid, FiraConnectorMessage message);
-=======
->>>>>>> 926575fc
     }
 
     protected TransportServerProvider(int secid) {
         super(secid);
     }
-<<<<<<< HEAD
-
-    /**
-     * Starts the transport server.
-     *
-     * @return indicates if successfully started.
-     */
-    public boolean start() {
-        if (isStarted()) {
-            Log.i(TAG, "Transport server already started.");
-            return false;
-        }
-        return true;
-    }
-
-    /**
-     * Stops the transport server.
-     *
-     * @return indicates if successfully stopped.
-     */
-    public boolean stop() {
-        if (!isStarted()) {
-            Log.i(TAG, "Transport server already stopped.");
-            return false;
-        }
-        return true;
-    }
-
-    /**
-     * Send a FiRa connector message to the remote device through the transport server.
-     *
-     * @param secid destination SECID on remote device.
-     * @param message message to be send.
-     * @return indicates if successfully started.
-     */
-    public abstract boolean sendMessage(int secid, FiraConnectorMessage message);
-=======
->>>>>>> 926575fc
 }